# Overview
This application demonstrate the of Open AI (ChatGPT/GPT-4) to help answer business questions by performing advanced data analytic tasks on a business database.
Examples of questions are:
- Simple:Show me daily revenue trends in 2016  per region
- More difficult: Is that true that top 20% customers generate 80% revenue in 2016?
- Advanced: Predict monthly revenue for next 12 months starting from June-2018
The application support Python's built-in SQLITE as well as Microsoft SQL Server.
# Instructions
<<<<<<< HEAD
1. Create an Azure OpenAI deployment in an Azure subscription with a GPT-35-Turbo deployment
1. Create a `secrets.env` file in the root of this folder
    ```txt
    AZURE_OPENAI_API_KEY=9999999999999999999999999
    AZURE_OPENAI_ENDPOINT=https://openairesourcename.openai.azure.com/
    AZURE_OPENAI_DEPLOYMENT_NAME=gpt-35-turbo
    SQL_USER=sqluserid
    SQL_PASSWORD=sqlpassword
    SQL_DATABASE=WideWorldImportersDW
    SQL_SERVER=sqlservername.database.windows.net
    ```
1. Create a python environment
1. Import the requirements.txt `pip install -r requirements.txt`
1. From the window, run `streamlit run viz.py`

# Database configuration
If you want to setup the database there is a [bacpac for the installer](../../../data/WideWorldImportersDW-Custom.bacpac) in the folder. 
=======
1. Create an Azure OpenAI deployment in an Azure subscription with a GPT-35-Turbo deployment and preferably a GPT-4 deployment.
Here we provide options to use both but GPT-4 should be used to address difficult & vague business questions.
We assume that your GPT-4 and CHATGPT deployments are in the same Azure Open AI resource.
2. Create a `secrets.env` file in the root of this folder
    Option 1: use built-in SQLITE. Then you don't need to install SQL Server.
        ```txt
        AZURE_OPENAI_API_KEY=9999999999999999999999999
        AZURE_OPENAI_GPT4_DEPLOYMENT="gpt-4"
        AZURE_OPENAI_CHATGPT_DEPLOYMENT=gpt-35-turbo
        AZURE_OPENAI_ENDPOINT=https://openairesourcename.openai.azure.com/
        SQLITE_DB_PATH = "../data/northwind.db"
        SQL_ENGINE = "sqlite"
        ```
    Option 2: use SQL Server

        ```txt
        AZURE_OPENAI_API_KEY=9999999999999999999999999
        AZURE_OPENAI_ENDPOINT=https://openairesourcename.openai.azure.com/
        AZURE_OPENAI_GPT4_DEPLOYMENT="gpt-4"
        AZURE_OPENAI_CHATGPT_DEPLOYMENT=gpt-35-turbo
        SQL_USER=sqluserid
        SQL_PASSWORD=sqlpassword
        SQL_DATABASE=WideWorldImportersDW
        SQL_SERVER=sqlservername.database.windows.net
        ```
3. Create a python environment
4. Import the requirements.txt `pip install -r requirements.txt`
5. From the window, run `streamlit run viz_v2.py`
6. If you are a Mac user, please follow [this](https://learn.microsoft.com/en-us/sql/connect/odbc/linux-mac/install-microsoft-odbc-driver-sql-server-macos?view=sql-server-ver16) to install ODBC for PYODBC
>>>>>>> 866b9e97
<|MERGE_RESOLUTION|>--- conflicted
+++ resolved
@@ -6,7 +6,6 @@
 - Advanced: Predict monthly revenue for next 12 months starting from June-2018
 The application support Python's built-in SQLITE as well as Microsoft SQL Server.
 # Instructions
-<<<<<<< HEAD
 1. Create an Azure OpenAI deployment in an Azure subscription with a GPT-35-Turbo deployment
 1. Create a `secrets.env` file in the root of this folder
     ```txt
@@ -23,35 +22,4 @@
 1. From the window, run `streamlit run viz.py`
 
 # Database configuration
-If you want to setup the database there is a [bacpac for the installer](../../../data/WideWorldImportersDW-Custom.bacpac) in the folder. 
-=======
-1. Create an Azure OpenAI deployment in an Azure subscription with a GPT-35-Turbo deployment and preferably a GPT-4 deployment.
-Here we provide options to use both but GPT-4 should be used to address difficult & vague business questions.
-We assume that your GPT-4 and CHATGPT deployments are in the same Azure Open AI resource.
-2. Create a `secrets.env` file in the root of this folder
-    Option 1: use built-in SQLITE. Then you don't need to install SQL Server.
-        ```txt
-        AZURE_OPENAI_API_KEY=9999999999999999999999999
-        AZURE_OPENAI_GPT4_DEPLOYMENT="gpt-4"
-        AZURE_OPENAI_CHATGPT_DEPLOYMENT=gpt-35-turbo
-        AZURE_OPENAI_ENDPOINT=https://openairesourcename.openai.azure.com/
-        SQLITE_DB_PATH = "../data/northwind.db"
-        SQL_ENGINE = "sqlite"
-        ```
-    Option 2: use SQL Server
-
-        ```txt
-        AZURE_OPENAI_API_KEY=9999999999999999999999999
-        AZURE_OPENAI_ENDPOINT=https://openairesourcename.openai.azure.com/
-        AZURE_OPENAI_GPT4_DEPLOYMENT="gpt-4"
-        AZURE_OPENAI_CHATGPT_DEPLOYMENT=gpt-35-turbo
-        SQL_USER=sqluserid
-        SQL_PASSWORD=sqlpassword
-        SQL_DATABASE=WideWorldImportersDW
-        SQL_SERVER=sqlservername.database.windows.net
-        ```
-3. Create a python environment
-4. Import the requirements.txt `pip install -r requirements.txt`
-5. From the window, run `streamlit run viz_v2.py`
-6. If you are a Mac user, please follow [this](https://learn.microsoft.com/en-us/sql/connect/odbc/linux-mac/install-microsoft-odbc-driver-sql-server-macos?view=sql-server-ver16) to install ODBC for PYODBC
->>>>>>> 866b9e97
+If you want to setup the database there is a [bacpac for the installer](../../../data/WideWorldImportersDW-Custom.bacpac) in the folder. 
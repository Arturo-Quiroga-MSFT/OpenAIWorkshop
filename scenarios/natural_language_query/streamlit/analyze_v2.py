--- conflicted
+++ resolved
@@ -120,16 +120,13 @@
             # comment_text = re.findall(pattern, llm_output, re.DOTALL)
             if len(comment_text)>0:
                 st.write(comment_text)
-<<<<<<< HEAD
+                if "Result" in comment_text or "Answer" in comment_text or i>5:
+                    print("Result is given or exceed the threshold, finish the loop at ", i)
+                    break
                 if "Result" in comment_text or "Answer" in comment_text:
                     print("Result is given, finish the loop")
                     break
 
-=======
-                if "Result" in comment_text or "Answer" in comment_text or i>5:
-                    print("Result is given or exceed the threshold, finish the loop at ", i)
-                    break
->>>>>>> 788055c6
 
             if len(sql_query)>0 or len(python_code)>0:
                 if len(sql_query)>0:
@@ -151,11 +148,8 @@
                     converted_observation= str(observation)
                 if display_text:
                     st.write(observation)
-<<<<<<< HEAD
+                new_content =  llm_output + f"Observation {i-1}: {converted_observation}"
                 new_content =  llm_output + f"Data is returned, comment or explain or plan next step\n: {converted_observation}"
-=======
-                new_content =  llm_output + f"Observation {i-1}: {converted_observation}"
->>>>>>> 788055c6
                 new_content= history["content"] +"\n"+new_content
                 history["content"] = new_content
             else:
